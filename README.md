# Factory UI

A powerful GUI for open-source robotics. Offers modular, reusable building blocks—like Lego—for constructing custom robot agent workflows.


## 📋 Prerequisites

Before you begin, assemble and set up your robot by following the instructions at [https://bambot.org/](https://bambot.org/). Find the serial port that's connected to your robot.

## Examples 

Explore the sample workflows located in `backend/user/workflows`, such as:
- Teleoperating a robot
<<<<<<< HEAD
- Teleoperating using a keyboard
=======
  
<img width="659" height="741" alt="image" src="https://github.com/user-attachments/assets/77f0d0ef-bf25-4147-8422-d51b5597fb67" />

- Teleoperating using a keyboard

<img width="714" height="746" alt="image" src="https://github.com/user-attachments/assets/a3e3a737-2cc1-4b09-bb20-7191470b32c0" />

>>>>>>> 19772bd1
- Dual teleoperation with two or more teleoperators


## 🚀 Quick Start

### 1. Setup
```bash
git clone <repository-url>
cd FactoryUI
./setup.sh
```

### 2. Start Backend
```bash
cd backend
source venv/bin/activate
python -m uvicorn app.main:app --reload
```

### 3. Start Frontend (New Terminal)
```bash
cd factory-ui
npm start
```

### 4. Open Application
Visit [http://localhost:3000](http://localhost:3000)

## 📚 Documentation

### How to create custom nodes to extend your workflow
- [Custom Nodes Guide](backend/custom_nodes/README.md) - Create your own workflow nodes


## 📄 License

MIT<|MERGE_RESOLUTION|>--- conflicted
+++ resolved
@@ -11,9 +11,6 @@
 
 Explore the sample workflows located in `backend/user/workflows`, such as:
 - Teleoperating a robot
-<<<<<<< HEAD
-- Teleoperating using a keyboard
-=======
   
 <img width="659" height="741" alt="image" src="https://github.com/user-attachments/assets/77f0d0ef-bf25-4147-8422-d51b5597fb67" />
 
@@ -21,7 +18,6 @@
 
 <img width="714" height="746" alt="image" src="https://github.com/user-attachments/assets/a3e3a737-2cc1-4b09-bb20-7191470b32c0" />
 
->>>>>>> 19772bd1
 - Dual teleoperation with two or more teleoperators
 
 
